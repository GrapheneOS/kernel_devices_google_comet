# SPDX-License-Identifier: GPL-2.0-or-later

load("@bazel_skylib//lib:paths.bzl", "paths")
load("@bazel_skylib//rules:write_file.bzl", "write_file")
load("//build/bazel_common_rules/dist:dist.bzl", "copy_to_dist_dir")
load("//build/kernel/kleaf:hermetic_tools.bzl", "hermetic_genrule")
load(
    "//build/kernel/kleaf:kernel.bzl",
    "kernel_abi",
    "kernel_build",
    "kernel_build_config",
    "kernel_images",
    "kernel_module",
    "kernel_module_group",
    "kernel_modules_install",
    "kernel_unstripped_modules_archive",
    "merged_kernel_uapi_headers",
)
load("//common:modules.bzl", "get_gki_modules_list")
load("//private/devices/google/common/kleaf:device.bzl", "extracted_system_dlkm")

kernel_build_config(
    name = "comet_build_config",
    srcs = [
        # do not sort
        "//common:set_kernel_dir_build_config",
        "build.config.comet",
    ],
)

filegroup(
    name = "gki_aarch64_boot_lz4",
    srcs = ["//common:kernel_aarch64_gki_artifacts_download_or_build"],
)

hermetic_genrule(
    name = "gki_aarch64_boot",
    srcs = [":gki_aarch64_boot_lz4"],
    outs = ["boot.img"],
    cmd = """
        for f in $(locations :gki_aarch64_boot_lz4); do
            if [[ "$${f##*/}" == "boot-lz4.img" ]]; then
                cp -L $$f $(location boot.img)
                break
            fi
        done
    """,
)

_PIXEL_MAKE_GOALS = [
    "modules",
    "dtbs",
]

ZUMA_SOC_REVS = [
    "a0-foplp",
    "a0-ipop",
    "b0-foplp",
    "b0-ipop",
]

ZUMAPRO_SOC_REVS = [
    "a0-foplp",
    "a0-ipop",
    "a1-foplp",
    "a1-ipop",
]

# zuma dtbo
_ZUMA_COMET_DTBOS = [
    "google/zuma-comet-dev1.dtbo",
    "google/zuma-comet-proto1-samsung-gnss.dtbo",
    "google/zuma-comet-proto1-broadcom-gnss.dtbo",
    "google/zuma-comet-proto1_1-samsung-gnss.dtbo",
    "google/zuma-comet-proto1_1-broadcom-gnss.dtbo",
]

# zumapro dtbo
_ZUMAPRO_COMET_DTBOS = [
    "google/zumapro-comet-evt1-samsung-gnss.dtbo",
    "google/zumapro-comet-evt1-broadcom-gnss.dtbo",
    "google/zumapro-comet-evt1-samsung-gnss-wingboard.dtbo",
    "google/zumapro-comet-evt1-samsung-gnss-6layerflex.dtbo",
    "google/zumapro-comet-evt1-samsung-gnss-sdc.dtbo",
    "google/zumapro-comet-evt1-broadcom-gnss-sdc.dtbo",
    "google/zumapro-comet-evt1_1.dtbo",
    "google/zumapro-comet-dvt1.dtbo",
    "google/zumapro-comet-pvt1.dtbo",
    "google/zumapro-comet-mp.dtbo",
]

kernel_module_group(
    name = "comet_ext_modules",
    srcs = [
        # keep sorted
        "//private/devices/google/comet:zumapro_soc.comet",
        "//private/devices/google/comet/display:drm_panel.google",
        "//private/google-modules/amplifiers/audiometrics",
        "//private/google-modules/amplifiers/cs35l41",
        "//private/google-modules/amplifiers/cs40l26",
        "//private/google-modules/amplifiers/snd_soc_wm_adsp:snd-soc-wm-adsp",
        "//private/google-modules/aoc",
        "//private/google-modules/aoc/alsa",
        "//private/google-modules/aoc/usb:aoc.usb",
        "//private/google-modules/bluetooth/broadcom:bluetooth.broadcom",
        "//private/google-modules/bms",
        "//private/google-modules/bms/misc:bms-misc",
        "//private/google-modules/display/common/gs_drm",
        "//private/google-modules/display/common/gs_panel",
        "//private/google-modules/display/samsung:display.samsung",
        "//private/google-modules/edgetpu/rio/drivers/edgetpu:edgetpu.rio",
        "//private/google-modules/fingerprint/fpc",
        "//private/google-modules/gps/broadcom/bcm47765",
        "//private/google-modules/gpu/mali_kbase",
        "//private/google-modules/gpu/mali_pixel",
        "//private/google-modules/gxp/zuma:gxp",
        "//private/google-modules/hdcp/samsung:hdcp.samsung",
        "//private/google-modules/lwis",
        "//private/google-modules/misc/sscoredump",
        "//private/google-modules/nfc",
        "//private/google-modules/power/mitigation:bcl",
        "//private/google-modules/power/reset",
        "//private/google-modules/radio/samsung/s5400:cpif",
        "//private/google-modules/sensors/hall_sensor",
        "//private/google-modules/touch/common:touch.common",
        "//private/google-modules/touch/fts/ftm5",
        "//private/google-modules/touch/goodix",
        "//private/google-modules/touch/sec",
        "//private/google-modules/touch/synaptics/syna_gtd:syna_touch",
        "//private/google-modules/trusty",
        "//private/google-modules/uwb/qorvo/qm35/qm35s:uwb.qm35",
        "//private/google-modules/video/gchips:video.gchips",
        "//private/google-modules/wlan/bcm4390:bcmdhd4390",
        "//private/google-modules/wlan/wlan_ptracker",
    ],
)

kernel_build(
    name = "zumapro_comet",
    srcs = glob([
        "build.config.*",
        "dts/**",
    ]) + [
        # keep sorted
        "//common:kernel_aarch64_sources",
        "//private/devices/google/zumapro:build.config.zumapro",
        "//private/google-modules/bms/misc:bms-misc.kconfig",
        "//private/google-modules/display/common:common.kconfig",
        "//private/google-modules/display/samsung:display.samsung.kconfig",
        "//private/google-modules/fingerprint/qcom/qfs4008:qbt_handler.kconfig",
        "//private/google-modules/power/mitigation:bcl.kconfig",
        "//private/google-modules/power/reset:reset.kconfig",
        "//private/google-modules/radio/samsung/s5300:cpif.kconfig",
        "//private/google-modules/radio/samsung/s5400:cpif.kconfig",
        "//private/google-modules/soc/gs:gs_soc.kconfig",
        "//private/google-modules/touch/common:touch.common.kconfig",
        "//private/google-modules/touch/fts/ftm5:ftm5.kconfig",
        "//private/google-modules/touch/sec:sec.kconfig",
        "//private/google-modules/trusty:trusty.kconfig",
        "//private/google-modules/wlan/wlan_ptracker:wlan_ptracker.kconfig",
    ],
    outs = [
        "google/google-dts-zuma/zuma-{}.dtb".format(soc_rev)
        for soc_rev in ZUMA_SOC_REVS
    ] + [
        "google/google-dts-zumapro/zumapro-{}.dtb".format(soc_rev)
        for soc_rev in ZUMAPRO_SOC_REVS
    ] + _ZUMA_COMET_DTBOS + _ZUMAPRO_COMET_DTBOS,
    # TODO(b/221278445): Use real GKI
    base_kernel = "//common:kernel_aarch64_download_or_build",
    build_config = ":comet_build_config",
    collect_unstripped_modules = True,
<<<<<<< HEAD
    defconfig_fragments = [
        "//private/devices/google/zumapro:zumapro_defconfig",
        "comet_defconfig",
    ],
=======
    defconfig_fragments = ["//private/devices/google/zumapro:zumapro_defconfig"],
>>>>>>> 5c0c656c
    dtstree = "//private/devices/google/comet/dts:comet.dt",
    kconfig_ext = "Kconfig.ext",
    kmi_symbol_list = "//common:android/abi_gki_aarch64_pixel",
    make_goals = _PIXEL_MAKE_GOALS,
    module_outs = [
        # keep sorted
        "drivers/gpu/drm/display/drm_display_helper.ko",
        "drivers/i2c/i2c-dev.ko",
        "drivers/misc/eeprom/at24.ko",
        "drivers/misc/open-dice.ko",
        "drivers/perf/arm-cmn.ko",
        "drivers/perf/arm_dsu_pmu.ko",
        "drivers/scsi/sg.ko",
        "drivers/spi/spidev.ko",
        "drivers/watchdog/softdog.ko",
        "net/mac80211/mac80211.ko",
        "net/wireless/cfg80211.ko",
    ],
    strip_modules = True,
)

kernel_abi(
    name = "zumapro_comet_abi",
    kernel_build = ":zumapro_comet",
    kernel_modules = [":comet_ext_modules"],
    kmi_symbol_list_add_only = True,
    module_grouping = False,
)

kernel_module(
    name = "zumapro_soc.comet",
    srcs = [
        "//private/google-modules/soc/gs:gs_soc_sources",
        "//private/google-modules/trusty:headers",
    ],
    outs = [
        # keep sorted
        "drivers/block/zram/zcomp_cpu.ko",
        "drivers/block/zram/zcomp_eh.ko",
        "drivers/block/zram/zram_gs.ko",
        "drivers/bts/bts.ko",
        "drivers/clk/gs/clk_exynos_gs.ko",
        "drivers/clocksource/exynos_mct_v3.ko",
        "drivers/cpufreq/exynos-acme.ko",
        "drivers/devfreq/google/exynos_devfreq.ko",
        "drivers/dma-buf/heaps/samsung/samsung_dma_heap.ko",
        "drivers/dma/pl330.ko",
        "drivers/dma/samsung-dma.ko",
        "drivers/gpu/exynos/g2d/g2d.ko",
        "drivers/i2c/busses/i2c-acpm.ko",
        "drivers/i2c/busses/i2c-exynos5.ko",
        "drivers/iio/power/odpm.ko",
        "drivers/input/fingerprint/goodixfp.ko",
        "drivers/input/keyboard/s2mpg14-key.ko",
        "drivers/input/keycombo.ko",
        "drivers/input/keydebug.ko",
        "drivers/input/misc/vl53l1/stmvl53l1.ko",
        "drivers/iommu/exynos-pcie-iommu.ko",
        "drivers/iommu/iovad-best-fit-algo.ko",
        "drivers/iommu/samsung-iommu-group.ko",
        "drivers/iommu/samsung-secure-iova.ko",
        "drivers/iommu/samsung_iommu_v9.ko",
        "drivers/media/platform/exynos/mfc/exynos_mfc.ko",
        "drivers/media/platform/exynos/smfc/smfc.ko",
        "drivers/mfd/s2mpg14-mfd.ko",
        "drivers/mfd/s2mpg1415-gpio.ko",
        "drivers/mfd/s2mpg15-mfd.ko",
        "drivers/mfd/slg51002-core.ko",
        "drivers/misc/s5910/s5910.ko",
        "drivers/misc/sbb-mux/sbb-mux.ko",
        "drivers/misc/sscoredump/sscoredump.ko",
        "drivers/pci/controller/dwc/pcie-exynos-gs.ko",
        "drivers/pci/controller/dwc/pcie-exynos-zuma-rc-cal.ko",
        "drivers/performance/gs_perf_mon/gs_perf_mon.ko",
        "drivers/performance/lat_governors/gs_governor_dsulat.ko",
        "drivers/performance/lat_governors/gs_governor_memlat.ko",
        "drivers/performance/lat_governors/gs_governor_utils.ko",
        "drivers/phy/samsung/eusb_repeater.ko",
        "drivers/phy/samsung/phy-exynos-mipi.ko",
        "drivers/phy/samsung/phy-exynos-mipi-dsim.ko",
        "drivers/phy/samsung/phy-exynos-usbdrd-eusb-super.ko",
        "drivers/pinctrl/gs/pinctrl-exynos-gs.ko",
        "drivers/pinctrl/pinctrl-slg51002.ko",
        "drivers/power/reset/debug-reboot.ko",
        "drivers/regulator/pmic_class.ko",
        "drivers/regulator/rt6160-regulator.ko",
        "drivers/regulator/s2mpg14-powermeter.ko",
        "drivers/regulator/s2mpg14-regulator.ko",
        "drivers/regulator/s2mpg15-powermeter.ko",
        "drivers/regulator/s2mpg15-regulator.ko",
        "drivers/regulator/slg51002-regulator.ko",
        "drivers/rtc/rtc-s2mpg14.ko",
        "drivers/soc/google/acpm/acpm_flexpmu_dbg.ko",
        "drivers/soc/google/acpm/acpm_mbox_test.ko",
        "drivers/soc/google/acpm/gs_acpm.ko",
        "drivers/soc/google/acpm/power_stats.ko",
        "drivers/soc/google/bcm_dbg.ko",
        "drivers/soc/google/cal-if/cmupmucal.ko",
        "drivers/soc/google/dbgcore-dump.ko",
        "drivers/soc/google/debug/bookerci.ko",
        "drivers/soc/google/debug/debug-snapshot-debug-kinfo.ko",
        "drivers/soc/google/debug/dss.ko",
        "drivers/soc/google/debug/ehld.ko",
        "drivers/soc/google/debug/exynos-adv-tracer.ko",
        "drivers/soc/google/debug/exynos-adv-tracer-s2d.ko",
        "drivers/soc/google/debug/exynos-coresight.ko",
        "drivers/soc/google/debug/exynos-coresight-etm.ko",
        "drivers/soc/google/debug/exynos-debug-test.ko",
        "drivers/soc/google/debug/exynos-ecc-handler.ko",
        "drivers/soc/google/debug/itmon.ko",
        "drivers/soc/google/debug/pixel-boot-metrics.ko",
        "drivers/soc/google/debug/pixel-debug-test.ko",
        "drivers/soc/google/debug/pixel-suspend-diag.ko",
        "drivers/soc/google/debug/sjtag-driver.ko",
        "drivers/soc/google/ect_parser.ko",
        "drivers/soc/google/eh/eh.ko",
        "drivers/soc/google/exynos-bcm_dbg-dump.ko",
        "drivers/soc/google/exynos-cpuhp.ko",
        "drivers/soc/google/exynos-cpupm.ko",
        "drivers/soc/google/exynos-dm.ko",
        "drivers/soc/google/exynos-pd.ko",
        "drivers/soc/google/exynos-pd-dbg.ko",
        "drivers/soc/google/exynos-pd_el3.ko",
        "drivers/soc/google/exynos-pd_hsi0.ko",
        "drivers/soc/google/exynos-pm.ko",
        "drivers/soc/google/exynos-pmu-if.ko",
        "drivers/soc/google/exynos-seclog.ko",
        "drivers/soc/google/exynos_pm_qos.ko",
        "drivers/soc/google/gcma/gcma.ko",
        "drivers/soc/google/gnssif_spi/gnss_spi.ko",
        "drivers/soc/google/gnssif_spi/gnssif.ko",
        "drivers/soc/google/gs-chipid.ko",
        "drivers/soc/google/gsa/gsa.ko",
        "drivers/soc/google/gsa/gsa_gsc.ko",
        "drivers/soc/google/hardlockup-debug.ko",
        "drivers/soc/google/hardlockup-watchdog.ko",
        "drivers/soc/google/kernel-top.ko",
        "drivers/soc/google/pa_kill/pa_kill.ko",
        "drivers/soc/google/perf_trace_counters.ko",
        "drivers/soc/google/pixel_stat/mm/pixel_stat_mm.ko",
        "drivers/soc/google/pixel_stat/pixel_stat_sysfs.ko",
        "drivers/soc/google/pkvm-s2mpu/pkvm-s2mpu-v9/pkvm-s2mpu-v9.ko",
        "drivers/soc/google/pt/slc_acpm.ko",
        "drivers/soc/google/pt/slc_dummy.ko",
        "drivers/soc/google/pt/slc_pmon.ko",
        "drivers/soc/google/pt/slc_pt.ko",
        "drivers/soc/google/vh/kernel/cgroup/vh_cgroup.ko",
        "drivers/soc/google/vh/kernel/fs/vh_fs.ko",
        "drivers/soc/google/vh/kernel/metrics/pixel_metrics.ko",
        "drivers/soc/google/vh/kernel/mm/vh_mm.ko",
        "drivers/soc/google/vh/kernel/pixel_em/pixel_em.ko",
        "drivers/soc/google/vh/kernel/sched/sched_tp.ko",
        "drivers/soc/google/vh/kernel/sched/vh_preemptirq_long.ko",
        "drivers/soc/google/vh/kernel/sched/vh_sched.ko",
        "drivers/soc/google/vh/kernel/systrace.ko",
        "drivers/soc/google/vh/kernel/thermal/vh_thermal.ko",
        "drivers/spi/spi-s3c64xx.ko",
        "drivers/spmi/spmi_bit_bang.ko",
        "drivers/thermal/google/s2mpg15_spmic_thermal.ko",
        "drivers/thermal/samsung/gpu_cooling.ko",
        "drivers/thermal/samsung/gs_thermal.ko",
        "drivers/tty/serial/exynos_tty.ko",
        "drivers/ufs/ufs-exynos-gs.ko",
        "drivers/ufs/ufs-pixel-fips140.ko",
        "drivers/usb/dwc3/dwc3-exynos-usb.ko",
        "drivers/usb/gadget/function/usb_f_dm.ko",
        "drivers/usb/gadget/function/usb_f_dm1.ko",
        "drivers/usb/gadget/function/usb_f_etr_miu.ko",
        "drivers/usb/host/xhci-exynos.ko",
        "drivers/usb/typec/tcpm/google/bc_max77759.ko",
        "drivers/usb/typec/tcpm/google/google_tcpci_shim.ko",
        "drivers/usb/typec/tcpm/google/max77759_contaminant.ko",
        "drivers/usb/typec/tcpm/google/max77759_helper.ko",
        "drivers/usb/typec/tcpm/google/max77779_contaminant.ko",
        "drivers/usb/typec/tcpm/google/max777x9_contaminant.ko",
        "drivers/usb/typec/tcpm/google/tcpci_max77759.ko",
        "drivers/usb/typec/tcpm/google/usb_psy.ko",
        "drivers/usb/typec/tcpm/google/usbc_cooling_dev.ko",
        "drivers/watchdog/s3c2410_wdt.ko",
    ],
    kernel_build = "//private/google-modules/soc/gs:gs_kernel_build",
    makefile = ["//private/google-modules/soc/gs:Makefile"],
    visibility = [
        # keep sorted
        "//private/devices/google:__subpackages__",
        "//private/google-modules:__subpackages__",
    ],
    deps = [
        "//private/google-modules/bms/misc:bms-misc",
        "//private/google-modules/trusty",
    ],
)

kernel_modules_install(
    name = "zumapro_comet_modules_install",
    kernel_build = ":zumapro_comet",
    kernel_modules = [":comet_ext_modules"],
)

merged_kernel_uapi_headers(
    name = "zumapro_comet_merged_uapi_headers",
    kernel_build = ":zumapro_comet",
    kernel_modules = [":comet_ext_modules"],
)

kernel_unstripped_modules_archive(
    name = "zumapro_comet_unstripped_modules_archive",
    kernel_build = ":zumapro_comet",
    kernel_modules = [":comet_ext_modules"],
)

hermetic_genrule(
    name = "vendor_kernel_boot_modules.comet-cat",
    srcs = [
        "vendor_kernel_boot_modules.comet",
        "//private/devices/google/zumapro:vendor_kernel_boot_modules.zumapro",
    ],
    outs = [
        "vendor_kernel_boot_modules.concat",
    ],
    cmd = """
        cat $(location vendor_kernel_boot_modules.comet) \\
            $(location //private/devices/google/zumapro:vendor_kernel_boot_modules.zumapro) \\
            > $@
    """,
)

# Don't load the zram GKI module
_GKI_MODULES = [m for m in get_gki_modules_list("arm64") if not m.endswith("zram.ko")]

write_file(
    name = "system_dlkm_modules_list",
    out = "system_dlkm_modules_list.comet",
    content = _GKI_MODULES,
)

kernel_images(
    name = "zumapro_comet_images",
    base_kernel_images = "//common:kernel_aarch64_images_download_or_build",
    boot_image_outs = ["dtb.img"],
    build_boot = False,
    build_dtbo = True,
    build_initramfs = True,
    build_system_dlkm = True,
    build_vendor_dlkm = True,
    build_vendor_kernel_boot = True,
    dedup_dlkm_modules = True,
    dtbo_srcs = [":zumapro_comet/" + file for file in _ZUMA_COMET_DTBOS] +
                [":zumapro_comet/" + file for file in _ZUMAPRO_COMET_DTBOS],
    kernel_build = ":zumapro_comet",
    kernel_modules_install = ":zumapro_comet_modules_install",
    # Keep the following in sync with build.config.comet:
    modules_list = ":vendor_kernel_boot_modules.comet-cat",
    system_dlkm_modules_list = ":system_dlkm_modules_list",
    system_dlkm_props = "//private/devices/google/zuma:system_dlkm.props.zuma",
    vendor_dlkm_etc_files = ["//private/devices/google/comet:insmod_cfgs"],
    vendor_dlkm_modules_blocklist = "//private/devices/google/zumapro:vendor_dlkm.blocklist.zumapro",
    # No MODULES_BLOCKLIST
    vendor_dlkm_modules_list = "//private/devices/google/zumapro:vendor_dlkm_modules.zumapro",
    vendor_dlkm_props = "//private/devices/google/zumapro:vendor_dlkm.props.zumapro",
    deps = [
        # Keep the following in sync with (vendor|system)_dlkm.props.zumapro:
        # selinux_fc
        "//private/devices/google/common:sepolicy",
    ],
)

filegroup(
    name = "insmod_cfgs",
    srcs = glob([
        "insmod_cfg/*.cfg",
    ]),
)

# TODO: support running ufdt_apply_overlay in a loop on each DTBO
#genrule(
#    name = "zumapro_comet_ufdt_overlay",
#    srcs = [
#        ":zumapro_comet/google/zuma-a0.dtb",
#        "//build/kernel:hermetic-tools/ufdt_apply_overlay",
#    ] + [":zumapro_comet/" + file for file in _ZUMAPRO_COMET_DTBOS],
#    outs = [
#        "zumapro_comet-out.dtb",
#    ],
#    cmd = """set -e
#	for m in {comet_dtbos}; \\
#	do \\
#		$(location //build/kernel:hermetic-tools/ufdt_apply_overlay) \\
#		    $(location :zumapro_comet/google/zuma-a0.dtb)              \\
#		    $(location :zumapro_comet/$$m)         \\
#		    $(location zumapro_comet-$(basename $$m).dtb) \\
#	done
#    """.format(
#        comet_dtbos = " ".join(_ZUMAPRO_COMET_DTBOS),
#    ),
#)

_zumapro_comet_dist_targets = [
    # Device-specific artifacts
    ":zumapro_comet",
    ":zumapro_comet_modules_install",
    ":zumapro_comet_merged_uapi_headers",
    ":zumapro_comet_images",
    ":gki_aarch64_boot",
    # TODO: support running ufdt_apply_overlay in a loop on each DTBO
    #":zumapro_comet_ufdt_overlay",
    ":zumapro_comet_unstripped_modules_archive",
    ":insmod_cfgs",
    ":zuma_comet_extracted_system_dlkm",
    "//common:android/abi_gki_aarch64_pixel",
    "//common:kernel_aarch64_download_or_build",
    "//common:kernel_aarch64_headers_download_or_build",
] + select({
    "//private/devices/google/common:enable_download_fips140": ["@gki_prebuilt_fips140//fips140.ko"],
    "//private/devices/google/common:disable_download_fips140": [],
})

extracted_system_dlkm(
    name = "zuma_comet_extracted_system_dlkm",
    gki_modules = [paths.basename(m) for m in _GKI_MODULES],
    images = "//common:kernel_aarch64_images_download_or_build",
)

copy_to_dist_dir(
    name = "zumapro_comet_dist",
    data = _zumapro_comet_dist_targets,
    dist_dir = "out/comet/dist",
    flat = True,
    log = "info",
)<|MERGE_RESOLUTION|>--- conflicted
+++ resolved
@@ -140,6 +140,7 @@
     srcs = glob([
         "build.config.*",
         "dts/**",
+        "comet*.fragment",
     ]) + [
         # keep sorted
         "//common:kernel_aarch64_sources",
@@ -170,14 +171,7 @@
     base_kernel = "//common:kernel_aarch64_download_or_build",
     build_config = ":comet_build_config",
     collect_unstripped_modules = True,
-<<<<<<< HEAD
-    defconfig_fragments = [
-        "//private/devices/google/zumapro:zumapro_defconfig",
-        "comet_defconfig",
-    ],
-=======
     defconfig_fragments = ["//private/devices/google/zumapro:zumapro_defconfig"],
->>>>>>> 5c0c656c
     dtstree = "//private/devices/google/comet/dts:comet.dt",
     kconfig_ext = "Kconfig.ext",
     kmi_symbol_list = "//common:android/abi_gki_aarch64_pixel",
@@ -236,7 +230,6 @@
         "drivers/input/keydebug.ko",
         "drivers/input/misc/vl53l1/stmvl53l1.ko",
         "drivers/iommu/exynos-pcie-iommu.ko",
-        "drivers/iommu/iovad-best-fit-algo.ko",
         "drivers/iommu/samsung-iommu-group.ko",
         "drivers/iommu/samsung-secure-iova.ko",
         "drivers/iommu/samsung_iommu_v9.ko",
